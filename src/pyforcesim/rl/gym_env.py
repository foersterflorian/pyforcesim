import gymnasium as gym
import numpy as np
import pyforcesim.simulation.environment as sim
<<<<<<< HEAD
from gymnasium import spaces
=======
from pyforcesim.simulation import loads
>>>>>>> f7512ad3
from pyforcesim.datetime import DTManager
from pyforcesim.rl import agents
from pyforcesim.simulation import loads


def build_sim_env() -> (
    tuple[
        sim.SimulationEnvironment,
        sim.InfrastructureManager,
        sim.Dispatcher,
        agents.AllocationAgent,
    ]
):
    # !! REWORK, CURRENTLY ONLY FOR TESTING PURPOSES
    """Constructor to build simulation environment (layout)

    Returns
    -------
    tuple[ sim.SimulationEnvironment, sim.InfrastructureManager, sim.Dispatcher, agents.AllocationAgent, ]
        tuple out of Environment, InfrastructureManager, Dispatcher, Agent
    """
    # datetime manager
    dt_mgr = DTManager()
    starting_dt = dt_mgr.current_time_tz(cut_microseconds=True)
    # environment
<<<<<<< HEAD
    env = sim.SimulationEnvironment(
        name='base', time_unit='seconds', starting_datetime=starting_dt
    )
=======
    env = sim.SimulationEnvironment(name='base', time_unit='seconds', starting_datetime=starting_dt)
>>>>>>> f7512ad3
    job_generator = loads.RandomJobGenerator(env=env, seed=2)
    infstruct_mgr = sim.InfrastructureManager(env=env)
    dispatcher = sim.Dispatcher(env=env, sequencing_rule='FIFO')

    # source
    area_source = sim.ProductionArea(env=env, custom_identifier=1000)
    group_source = sim.StationGroup(env=env, custom_identifier=1000)
    area_source.add_subsystem(group_source)
    proc_time = dt_mgr.timedelta_from_val(val=2.0, time_unit='hours')
    source = sim.Source(
        env=env,
        custom_identifier='source',
        proc_time=proc_time,
        random_generation=True,
        job_generator=job_generator,
        num_gen_jobs=4,
    )
    group_source.add_subsystem(source)

    # sink
    area_sink = sim.ProductionArea(env=env, custom_identifier=2000)
    group_sink = sim.StationGroup(env=env, custom_identifier=2000)
    area_sink.add_subsystem(group_sink)
    sink = sim.Sink(env=env, custom_identifier='sink')
    group_sink.add_subsystem(sink)

    # processing stations
    # prod area 1
    area_prod = sim.ProductionArea(env=env, custom_identifier=1)
    group_prod = sim.StationGroup(env=env, custom_identifier=1)
    area_prod.add_subsystem(group_prod)
    group_prod2 = sim.StationGroup(env=env, custom_identifier=2)
    area_prod.add_subsystem(group_prod2)
    # prod area 2
    # area_prod2 = ProductionArea(env=env, custom_identifier=2)
    # group_prod3 = StationGroup(env=env, custom_identifier=3)
    # area_prod2.add_subsystem(group_prod3)
    # area_prod.add_subsystem(group_prod3)
    ## machines
    for machine in range(3):
        buffer = sim.Buffer(capacity=20, env=env, custom_identifier=(10 + machine))
        if machine == 5:
            MachInst = sim.Machine(
                env=env, custom_identifier=machine, buffers=[buffer], setup_time=5.0
            )
        else:
            MachInst = sim.Machine(env=env, custom_identifier=machine, buffers=[buffer])

        if machine == 0:
            testMachInst = MachInst

        if machine < 2:
            group_prod.add_subsystem(buffer)
            group_prod.add_subsystem(MachInst)
        elif machine >= 2:
            group_prod2.add_subsystem(buffer)
            group_prod2.add_subsystem(MachInst)
        else:
            pass
            # group_prod3.add_subsystem(buffer)
            # group_prod3.add_subsystem(MachInst)

    add_machine_to_bottleneck: bool = False
    if add_machine_to_bottleneck:
<<<<<<< HEAD
        buffer = sim.Buffer(capacity=20, env=env, custom_identifier=(10 + machine + 1))
        MachInst = sim.Machine(env=env, custom_identifier=machine + 1, buffers=[buffer])
        # .add_subsystem(buffer)
        # group_prod3.add_subsystem(MachInst)

=======
        buffer = sim.Buffer(capacity=20, env=env, custom_identifier=(10+machine+1))
        MachInst = sim.Machine(env=env, custom_identifier=machine+1, buffers=[buffer])
        #.add_subsystem(buffer)
        #group_prod3.add_subsystem(MachInst)
        
>>>>>>> f7512ad3
    alloc_agent = agents.AllocationAgent(assoc_system=area_prod)

    # conditions
    duration_transient = dt_mgr.timedelta_from_val(val=2, time_unit='hours')
    trans_cond = sim.TransientCondition(env=env, duration_transient=duration_transient)
    agent_decision_cond = sim.TriggerAgentCondition(env=env)
<<<<<<< HEAD
    sim_dur = dt_mgr.timedelta_from_val(val=2.0, time_unit='days')
    sim_end_date = dt_mgr.dt_with_tz_UTC(2024, 3, 23, 12)
    job_gen_dur_cond = sim.JobGenDurationCondition(
        env=env, target_obj=source, sim_run_duration=sim_dur
    )
=======
    sim_dur = dt_mgr.timedelta_from_val(val=2., time_unit='days')
    sim_end_date = dt_mgr.dt_with_tz_UTC(2024,3,23,12)
    job_gen_dur_cond = sim.JobGenDurationCondition(env=env, target_obj=source, sim_run_duration=sim_dur)
    
    return env, infstruct_mgr, dispatcher, alloc_agent
>>>>>>> f7512ad3

    return env, infstruct_mgr, dispatcher, alloc_agent


class JSSEnv(gym.Env):
    """Custom Environment that follows gym interface."""

    metadata = {'render_modes': ['human'], 'render_fps': 30}

    def __init__(self) -> None:
        super().__init__()

        # build env
        (self.sim_env, self.infstruct_mgr, self.dispatcher, self.agent) = build_sim_env()
        # action space for allocation agent is length of all associated
        # infrastructure objects
        n_actions = len(self.agent.assoc_infstrct_objs)
        # Define action and observation space
        # They must be gym.spaces objects
        # Example when using discrete actions:
        # number of discrete actions depends on layout and infrastructure
        self.action_space = spaces.Discrete(n=n_actions)
        # Example for using image as input (channel-first; channel-last also works):
        # TODO change observation space
        self.observation_space = spaces.Box(
            low=0, high=255, shape=(N_CHANNELS, HEIGHT, WIDTH), dtype=np.uint8
        )

        self.terminated: bool = False

    def step(self, action):
        # process given action
        # step through sim_env till new decision should be made
        # calculate reward based on new observation

        ## ** action is provided as parameter, set action
        # ?? should still be checked? necessary?
        # should not be needed anymore, empty event list is checked below
        if self.sim_env._event_list:
            print('Dispatching Signal', self.agent.dispatching_signal)
            self.agent.set_decision(action=action)
        else:
            print('Run ended!')

        # ** Run till next action is needed
        # execute with provided action till next decision should be made
        while not self.agent.dispatching_signal:
<<<<<<< HEAD
=======
            
>>>>>>> f7512ad3
            # empty event list, simulation run ended
            if not self.sim_env._event_list:
                self.terminated = True
                break
<<<<<<< HEAD

            self.sim_env.step()

=======
            
            self.sim_env.step()
        
>>>>>>> f7512ad3
        # ** Calculate Reward
        # in agent class, not implemented yet
        # call from here

        # additional info
        truncated = {}
        info = {}

        # finalise simulation environment
        if self.terminated:
            self.sim_env.finalise()

        return observation, reward, self.terminated, truncated, info

    def reset(self, seed=None, options=None):
        # re-init simulation environment
        (self.sim_env, self.infstruct_mgr, self.dispatcher, self.agent) = build_sim_env()
        # evaluate if all needed components are registered
        self.sim_env.check_integrity()
        # initialise simulation environment
        self.sim_env.initialise()

        # run till first decision should be made
        # transient condition implemented --> triggers a point in time
        # at which agent makes decisions

        # ** Run till settling process is finished
        while not self.agent.dispatching_signal:
            # empty event list, simulation run ended
            # theoretically should never be triggered unless transient condition
            # is met later than configured simulation time
            if not self.sim_env._event_list:
                self.terminated = True
                break
            self.sim_env.step()
<<<<<<< HEAD

=======
        
>>>>>>> f7512ad3
        # feature vector already built internally when dispatching signal is set
        observation = self.agent.feat_vec
        # ?? leave additional info empty?
        info = {}

        return observation, info

    def render(self): ...

    def close(self): ...<|MERGE_RESOLUTION|>--- conflicted
+++ resolved
@@ -1,11 +1,7 @@
 import gymnasium as gym
 import numpy as np
 import pyforcesim.simulation.environment as sim
-<<<<<<< HEAD
 from gymnasium import spaces
-=======
-from pyforcesim.simulation import loads
->>>>>>> f7512ad3
 from pyforcesim.datetime import DTManager
 from pyforcesim.rl import agents
 from pyforcesim.simulation import loads
@@ -31,13 +27,9 @@
     dt_mgr = DTManager()
     starting_dt = dt_mgr.current_time_tz(cut_microseconds=True)
     # environment
-<<<<<<< HEAD
     env = sim.SimulationEnvironment(
         name='base', time_unit='seconds', starting_datetime=starting_dt
     )
-=======
-    env = sim.SimulationEnvironment(name='base', time_unit='seconds', starting_datetime=starting_dt)
->>>>>>> f7512ad3
     job_generator = loads.RandomJobGenerator(env=env, seed=2)
     infstruct_mgr = sim.InfrastructureManager(env=env)
     dispatcher = sim.Dispatcher(env=env, sequencing_rule='FIFO')
@@ -102,38 +94,22 @@
 
     add_machine_to_bottleneck: bool = False
     if add_machine_to_bottleneck:
-<<<<<<< HEAD
         buffer = sim.Buffer(capacity=20, env=env, custom_identifier=(10 + machine + 1))
         MachInst = sim.Machine(env=env, custom_identifier=machine + 1, buffers=[buffer])
         # .add_subsystem(buffer)
         # group_prod3.add_subsystem(MachInst)
 
-=======
-        buffer = sim.Buffer(capacity=20, env=env, custom_identifier=(10+machine+1))
-        MachInst = sim.Machine(env=env, custom_identifier=machine+1, buffers=[buffer])
-        #.add_subsystem(buffer)
-        #group_prod3.add_subsystem(MachInst)
-        
->>>>>>> f7512ad3
     alloc_agent = agents.AllocationAgent(assoc_system=area_prod)
 
     # conditions
     duration_transient = dt_mgr.timedelta_from_val(val=2, time_unit='hours')
     trans_cond = sim.TransientCondition(env=env, duration_transient=duration_transient)
     agent_decision_cond = sim.TriggerAgentCondition(env=env)
-<<<<<<< HEAD
     sim_dur = dt_mgr.timedelta_from_val(val=2.0, time_unit='days')
     sim_end_date = dt_mgr.dt_with_tz_UTC(2024, 3, 23, 12)
     job_gen_dur_cond = sim.JobGenDurationCondition(
         env=env, target_obj=source, sim_run_duration=sim_dur
     )
-=======
-    sim_dur = dt_mgr.timedelta_from_val(val=2., time_unit='days')
-    sim_end_date = dt_mgr.dt_with_tz_UTC(2024,3,23,12)
-    job_gen_dur_cond = sim.JobGenDurationCondition(env=env, target_obj=source, sim_run_duration=sim_dur)
-    
-    return env, infstruct_mgr, dispatcher, alloc_agent
->>>>>>> f7512ad3
 
     return env, infstruct_mgr, dispatcher, alloc_agent
 
@@ -181,23 +157,13 @@
         # ** Run till next action is needed
         # execute with provided action till next decision should be made
         while not self.agent.dispatching_signal:
-<<<<<<< HEAD
-=======
-            
->>>>>>> f7512ad3
             # empty event list, simulation run ended
             if not self.sim_env._event_list:
                 self.terminated = True
                 break
-<<<<<<< HEAD
 
             self.sim_env.step()
 
-=======
-            
-            self.sim_env.step()
-        
->>>>>>> f7512ad3
         # ** Calculate Reward
         # in agent class, not implemented yet
         # call from here
@@ -233,11 +199,6 @@
                 self.terminated = True
                 break
             self.sim_env.step()
-<<<<<<< HEAD
-
-=======
-        
->>>>>>> f7512ad3
         # feature vector already built internally when dispatching signal is set
         observation = self.agent.feat_vec
         # ?? leave additional info empty?
